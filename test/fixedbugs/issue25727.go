// errorcheck

// Copyright 2018 The Go Authors. All rights reserved.
// Use of this source code is governed by a BSD-style
// license that can be found in the LICENSE file.

package main

import "net/http"

var s = http.Server{}
<<<<<<< HEAD
var _ = s.doneChan                  // ERROR "s.doneChan undefined .cannot refer to unexported field or method doneChan.$|s.doneChan undefined"
var _ = s.DoneChan                  // ERROR "s.DoneChan undefined .type http.Server has no field or method DoneChan.$"
var _ = http.Server{tlsConfig: nil} // ERROR "unknown field 'tlsConfig' in struct literal.+ .but does have TLSConfig.$|unknown field 'tlsConfig'"
var _ = http.Server{DoneChan: nil}  // ERROR "unknown field 'DoneChan' in struct literal of type http.Server$"
=======
var _ = s.doneChan                  // ERROR "s.doneChan undefined .cannot refer to unexported field or method doneChan.$|unexported field or method"
var _ = s.DoneChan                  // ERROR "s.DoneChan undefined .type http.Server has no field or method DoneChan.$|undefined field or method"
var _ = http.Server{tlsConfig: nil} // ERROR "unknown field 'tlsConfig' in struct literal.+ .but does have TLSConfig.$|unknown field .?tlsConfig.? in .?http.Server"
var _ = http.Server{DoneChan: nil}  // ERROR "unknown field 'DoneChan' in struct literal of type http.Server$|unknown field .?DoneChan.? in .?http.Server"
>>>>>>> 4e8f681e

type foo struct {
	bar int
}

<<<<<<< HEAD
var _ = &foo{bAr: 10} // ERROR "unknown field 'bAr' in struct literal.+ .but does have bar.$|unknown field 'bAr'"
=======
var _ = &foo{bAr: 10} // ERROR "unknown field 'bAr' in struct literal.+ .but does have bar.$|unknown field .?bAr.? in .?foo"
>>>>>>> 4e8f681e
<|MERGE_RESOLUTION|>--- conflicted
+++ resolved
@@ -9,24 +9,13 @@
 import "net/http"
 
 var s = http.Server{}
-<<<<<<< HEAD
-var _ = s.doneChan                  // ERROR "s.doneChan undefined .cannot refer to unexported field or method doneChan.$|s.doneChan undefined"
-var _ = s.DoneChan                  // ERROR "s.DoneChan undefined .type http.Server has no field or method DoneChan.$"
-var _ = http.Server{tlsConfig: nil} // ERROR "unknown field 'tlsConfig' in struct literal.+ .but does have TLSConfig.$|unknown field 'tlsConfig'"
-var _ = http.Server{DoneChan: nil}  // ERROR "unknown field 'DoneChan' in struct literal of type http.Server$"
-=======
-var _ = s.doneChan                  // ERROR "s.doneChan undefined .cannot refer to unexported field or method doneChan.$|unexported field or method"
+var _ = s.doneChan                  // ERROR "s.doneChan undefined .cannot refer to unexported field or method doneChan.$|unexported field or method|s.doneChan undefined"
 var _ = s.DoneChan                  // ERROR "s.DoneChan undefined .type http.Server has no field or method DoneChan.$|undefined field or method"
-var _ = http.Server{tlsConfig: nil} // ERROR "unknown field 'tlsConfig' in struct literal.+ .but does have TLSConfig.$|unknown field .?tlsConfig.? in .?http.Server"
+var _ = http.Server{tlsConfig: nil} // ERROR "unknown field 'tlsConfig' in struct literal.+ .but does have TLSConfig.$|unknown field .?tlsConfig.? in .?http.Server|unknown field"
 var _ = http.Server{DoneChan: nil}  // ERROR "unknown field 'DoneChan' in struct literal of type http.Server$|unknown field .?DoneChan.? in .?http.Server"
->>>>>>> 4e8f681e
 
 type foo struct {
 	bar int
 }
 
-<<<<<<< HEAD
-var _ = &foo{bAr: 10} // ERROR "unknown field 'bAr' in struct literal.+ .but does have bar.$|unknown field 'bAr'"
-=======
-var _ = &foo{bAr: 10} // ERROR "unknown field 'bAr' in struct literal.+ .but does have bar.$|unknown field .?bAr.? in .?foo"
->>>>>>> 4e8f681e
+var _ = &foo{bAr: 10} // ERROR "unknown field 'bAr' in struct literal.+ .but does have bar.$|unknown field .?bAr.? in .?foo|unknown field"